# Autogenerated from euler.yaml. Do not edit.

self: super:
let
  beam-mysql-src = super.eulerBuild.allowedPaths {
    root = ./..;
    paths = [
      ../src
      ../test
      ../temp-db
      ../beam-mysql.cabal
    ];
  };

  bytestring-lexing-repo = builtins.fetchTarball {
    url = "https://github.com/juspay/bytestring-lexing/archive/0a46db1139011736687cb50bbd3877d223bcb737.tar.gz";
    sha256 = "1jrwhlp8xs4m21xfr843278j3i7h4sxyjpq67l6lzc36pqan9zlz";
  };
  bytestring-lexing-path = bytestring-lexing-repo;

<<<<<<< HEAD
  mysql-haskell-repo = fetchFromGitHub {
    owner = "juspay";
    repo = "mysql-haskell";
    rev = "dce6811d8d5a492bb57ea4b7453734a9bcc84dd9";
=======
  mysql-haskell-repo = builtins.fetchTarball {
    url = "https://github.com/juspay/mysql-haskell/archive/788022d65538db422b02ecc0be138b862d2e5cee.tar.gz";
    sha256 = "030qq1hgh15zkwa6j6x568d248iyfaw5idj2hh2mvb7j8xd1l4lv";
>>>>>>> 857147e5
  };
  mysql-haskell-path = mysql-haskell-repo;

in 
super.eulerBuild.mkEulerHaskellOverlay self super
  (hself: hsuper: {
    record-dot-preprocessor = self.eulerBuild.fastBuildExternal {
      drv = super.haskell.lib.unmarkBroken (hself.callHackageDirect {
        pkg = "record-dot-preprocessor";
        ver = "0.2.7";
        sha256 = "0dyn5wpn0p4sc1yw4zq9awrl2aa3gd3jamllfxrg31v3i3l6jvbw";
      } { });
    };
    bytestring-lexing = self.eulerBuild.fastBuildExternal {
      drv = super.haskell.lib.unmarkBroken (hself.callCabal2nix "bytestring-lexing" bytestring-lexing-path { });
    };
    mysql-haskell = self.eulerBuild.fastBuildExternal {
      drv = super.haskell.lib.unmarkBroken (hself.callCabal2nix "mysql-haskell" mysql-haskell-path { });
    };
    binary-parsers = self.eulerBuild.fastBuildExternal {
      drv = super.haskell.lib.unmarkBroken (hsuper.binary-parsers);
    };
    wire-streams = self.eulerBuild.fastBuildExternal {
      drv = super.haskell.lib.unmarkBroken (hsuper.wire-streams);
    };
    mason = self.eulerBuild.fastBuildExternal {
      drv = super.haskell.lib.unmarkBroken (hself.callHackageDirect {
        pkg = "mason";
        ver = "0.2.3";
        sha256 = "1dcd3n1lxlpjsz92lmr1nsx29mwwglim0gask04668sdiarr3x1v";
      } { });
    };
    
    beam-mysql = self.eulerBuild.fastBuild {
      drv = super.haskell.lib.addBuildTools (hself.callCabal2nix "beam-mysql" beam-mysql-src { }) (with self; [ mysql57 coreutils ]);
      overrides = {
        # We want to run tests for our packages most of the time
        runTests = true;
      };
    };
  })<|MERGE_RESOLUTION|>--- conflicted
+++ resolved
@@ -18,16 +18,9 @@
   };
   bytestring-lexing-path = bytestring-lexing-repo;
 
-<<<<<<< HEAD
-  mysql-haskell-repo = fetchFromGitHub {
-    owner = "juspay";
-    repo = "mysql-haskell";
-    rev = "dce6811d8d5a492bb57ea4b7453734a9bcc84dd9";
-=======
   mysql-haskell-repo = builtins.fetchTarball {
     url = "https://github.com/juspay/mysql-haskell/archive/788022d65538db422b02ecc0be138b862d2e5cee.tar.gz";
     sha256 = "030qq1hgh15zkwa6j6x568d248iyfaw5idj2hh2mvb7j8xd1l4lv";
->>>>>>> 857147e5
   };
   mysql-haskell-path = mysql-haskell-repo;
 
