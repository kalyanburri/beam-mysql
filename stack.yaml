#resolver: lts-9.0
#resolver: lts-10.3
<<<<<<< HEAD
#resolver: lts-11.2
resolver lts-13.6
=======
resolver: lts-13.6
>>>>>>> 9e0d9bb9
extra-deps:
  - ../beam/beam-core
<|MERGE_RESOLUTION|>--- conflicted
+++ resolved
@@ -1,10 +1,5 @@
 #resolver: lts-9.0
 #resolver: lts-10.3
-<<<<<<< HEAD
-#resolver: lts-11.2
 resolver lts-13.6
-=======
-resolver: lts-13.6
->>>>>>> 9e0d9bb9
 extra-deps:
   - ../beam/beam-core
