cabal-version: 3.0
name:          beam-mysql
<<<<<<< HEAD
version:       1.1.0.0
=======
version:       1.2.0.0
>>>>>>> 29330dcf
synopsis:      Connection layer between beam and MySQL/MariaDB
description:
  Beam driver for MySQL or MariaDB databases, two popular open-source databases.
  Supports most beam features, but does not yet have support for "beam-migrate".

homepage:      https://github.com/juspay/beam-mysql
bug-reports:   https://github.com/juspay/beam-mysql/issues
license:       MIT
license-file:  LICENSE
author:        Travis Athougies, Juspay Technologies Pvt Ltd
maintainer:    koz.ross@retro-freedom.nz
copyright:
  (C) Travis Authologies 2018 (C) Juspay Technologies Pvt Ltd 2020

category:      Database
build-type:    Simple
tested-with:   GHC ==8.8.1

source-repository head
  type:     git
  location: https://github.com/juspay/beam-mysql 

-- Common sections

common common-lang
  ghc-options:
    -Wall -Wcompat -Wincomplete-record-updates
    -Wincomplete-uni-patterns -Wredundant-constraints -Werror
    -fplugin=RecordDotPreprocessor

  build-depends:
    , base                     >=4.13    && <5
    , mysql-haskell            ^>=0.8.4.2
    , record-dot-preprocessor  ^>=0.2.7
    , record-hasfield          ^>=1.0
    , safe-exceptions          ^>=0.1.7.0
    , text                     ^>=1.2.4.0

  default-extensions:
    DataKinds
    DeriveFunctor
    DeriveGeneric
    DerivingStrategies
    DuplicateRecordFields
    EmptyCase
    FlexibleContexts
    FlexibleInstances
    GeneralizedNewtypeDeriving
    InstanceSigs
    LambdaCase
    MultiParamTypeClasses
    OverloadedStrings
    TupleSections
    TypeApplications
    TypeFamilies
    TypeSynonymInstances
    UndecidableInstances

  default-language:   Haskell2010

common common-bench
  import:        common-lang
  ghc-options:   -O2 -threaded -with-rtsopts=-N
  build-depends:
    , beam-core
    , beam-mysql
<<<<<<< HEAD
    , bytestring
    , directory        ^>=1.3.6.0
    , filepath         ^>=1.4.2.1
    , hspec
    , mysql-haskell
    , random           ^>=1.1
    , safe-exceptions
    , text
    , typed-process    ^>=0.2.6.0
    , unix             ^>=2.7.2.2
=======
    , criterion   ^>=1.5.6.2
    , fmt
    , mysql-temp

common common-test
  import:         common-lang
  ghc-options:    -O2 -threaded -with-rtsopts=-N
  build-depends:
    , beam-core
    , beam-mysql
    , hspec                 ^>=2.7.1
    , mysql-temp
    , unordered-containers

  hs-source-dirs: test

-- Flags

flag lenient
  description: Be lenient when decoding (see LENIENT.md for description).
  default:     False

-- Libraries
>>>>>>> 29330dcf

library
  import:          common-lang
  exposed-modules: Database.Beam.MySQL
  other-modules:
    Database.Beam.MySQL.Connection
    Database.Beam.MySQL.Extra
    Database.Beam.MySQL.FromField
    Database.Beam.MySQL.Syntax
    Database.Beam.MySQL.Syntax.DataType
    Database.Beam.MySQL.Syntax.Delete
    Database.Beam.MySQL.Syntax.Insert
    Database.Beam.MySQL.Syntax.Misc
    Database.Beam.MySQL.Syntax.Render
    Database.Beam.MySQL.Syntax.Select
    Database.Beam.MySQL.Syntax.Update
    Database.Beam.MySQL.Syntax.Value
    Database.Beam.MySQL.Utils

  build-depends:
    , aeson                 ^>=1.4.7.1
    , beam-core             ^>=0.9.0.0
    , binary                ^>=0.8.7.0
    , bytestring            ^>=0.10.10.0
    , fmt                   ^>=0.6.1.2
    , free                  ^>=5.1.3
    , int-cast              ^>=0.2.0.0
    , io-streams            ^>=1.5.1.0
    , mason                 ^>=0.2.3
    , mtl                   ^>=2.2.2
    , mysql-haskell         ^>=0.8.4.2
    , safe-exceptions       ^>=0.1.7.0
    , scientific            ^>=0.3.6.2
    , text                  ^>=1.2.4.0
    , time                  ^>=1.9.3
    , unordered-containers  ^>=0.2.10.0
    , vector                ^>=0.12.1.2

  if flag(lenient)
    cpp-options: -DLENIENT

  hs-source-dirs:  src

library mysql-temp
  import:          common-lang
  visibility:      private
  exposed-modules: Database.MySQL.Temp
  build-depends:
    , directory      ^>=1.3.6.0
    , filepath       ^>=1.4.2.1
    , fmt
    , random         ^>=1.1
    , typed-process  ^>=0.2.6.0
    , unix           ^>=2.7.2.2

  hs-source-dirs:  temp-db

test-suite gen-select
  import:         common-test
  type:           exitcode-stdio-1.0
  main-is:        Main.hs
  hs-source-dirs: test/gen-select

test-suite gen-insert
  import:         common-test
  type:           exitcode-stdio-1.0
  main-is:        Main.hs
  hs-source-dirs: test/gen-insert

test-suite nullable
  import:         common-test
  type:           exitcode-stdio-1.0
  main-is:        Main.hs
  build-depends:
    , bytestring
    , directory        ^>=1.3.6.0
    , filepath         ^>=1.4.2.1
    , fmt
    , mysql-haskell
    , random           ^>=1.1
    , safe-exceptions
    , text
    , typed-process    ^>=0.2.6.0
    , unix             ^>=2.7.2.2

  hs-source-dirs: test/nullable

test-suite text-escaping
  import:         common-test
  type:           exitcode-stdio-1.0
  main-is:        Main.hs
  hs-source-dirs: test/text-escaping

test-suite bobby-tables
  import:         common-test
  type:           exitcode-stdio-1.0
  main-is:        Main.hs
  hs-source-dirs: test/bobby-tables

test-suite unicode
  import:         common-test
  type:           exitcode-stdio-1.0
  main-is:        Main.hs
  build-depends:  vector
  hs-source-dirs: test/unicode

test-suite run-insert-returning
  import:         common-test
  type:           exitcode-stdio-1.0
  main-is:        Main.hs
  hs-source-dirs: test/run-insert-returning

test-suite bad-schemata
  import:         common-test
  type:           exitcode-stdio-1.0
  main-is:        Main.hs
  hs-source-dirs: test/bad-schemata

  if flag(lenient)
    buildable: False

<<<<<<< HEAD
library mysql-temp
  import:          common-lang
  visibility:      private
  exposed-modules: Database.MySQL.Temp
  build-depends:
    , directory        ^>=1.3.6.0
    , filepath         ^>=1.4.2.1
    , fmt
    , mysql-haskell
    , random           ^>=1.1
    , safe-exceptions
    , typed-process    ^>=0.2.6.0
    , unix             ^>=2.7.2.2

  hs-source-dirs:  temp-db

executable beam-insert-row-returning-bench
=======
test-suite leniency
  import:         common-test
  type:           exitcode-stdio-1.0
  main-is:        Main.hs
  hs-source-dirs: test/leniency

  if !flag(lenient)
    buildable: False

-- Benchmarks

benchmark insert
>>>>>>> 29330dcf
  import:         common-bench
  type:           exitcode-stdio-1.0
  main-is:        Main.hs
  hs-source-dirs: bench/insert

<<<<<<< HEAD
  hs-source-dirs: bench bench/beam-insert-row-returning

common common-test
  import:        common-lang
  ghc-options:   -O2 -threaded -with-rtsopts=-N
  build-depends:
    , beam-core
    , beam-mysql
    , hspec
    , mysql-temp
    , unordered-containers

test-suite escaping-dsl
  import:         common-test
  build-depends:
    , bytestring
    , directory        ^>=1.3.6.0
    , filepath         ^>=1.4.2.1
    , fmt
    , mysql-haskell
    , random           ^>=1.1
    , safe-exceptions
    , text
    , typed-process    ^>=0.2.6.0
    , unix             ^>=2.7.2.2

  type:           exitcode-stdio-1.0
  main-is:        Main.hs
  hs-source-dirs: test/escaping-dsl

test-suite text-escaping
  import:         common-test
  type:           exitcode-stdio-1.0
  main-is:        Main.hs
  build-depends:  text
  hs-source-dirs: test/text-escaping

test-suite unicode
  import:         common-test
  type:           exitcode-stdio-1.0
  main-is:        Main.hs
  build-depends:
    , io-streams
    , mysql-haskell
    , safe-exceptions
    , text
    , vector

  hs-source-dirs: test/unicode
=======
benchmark select
  import:         common-bench
  type:           exitcode-stdio-1.0
  main-is:        Main.hs
  hs-source-dirs: bench/select
>>>>>>> 29330dcf
<|MERGE_RESOLUTION|>--- conflicted
+++ resolved
@@ -1,10 +1,6 @@
 cabal-version: 3.0
 name:          beam-mysql
-<<<<<<< HEAD
-version:       1.1.0.0
-=======
 version:       1.2.0.0
->>>>>>> 29330dcf
 synopsis:      Connection layer between beam and MySQL/MariaDB
 description:
   Beam driver for MySQL or MariaDB databases, two popular open-source databases.
@@ -71,18 +67,6 @@
   build-depends:
     , beam-core
     , beam-mysql
-<<<<<<< HEAD
-    , bytestring
-    , directory        ^>=1.3.6.0
-    , filepath         ^>=1.4.2.1
-    , hspec
-    , mysql-haskell
-    , random           ^>=1.1
-    , safe-exceptions
-    , text
-    , typed-process    ^>=0.2.6.0
-    , unix             ^>=2.7.2.2
-=======
     , criterion   ^>=1.5.6.2
     , fmt
     , mysql-temp
@@ -106,7 +90,6 @@
   default:     False
 
 -- Libraries
->>>>>>> 29330dcf
 
 library
   import:          common-lang
@@ -228,25 +211,6 @@
   if flag(lenient)
     buildable: False
 
-<<<<<<< HEAD
-library mysql-temp
-  import:          common-lang
-  visibility:      private
-  exposed-modules: Database.MySQL.Temp
-  build-depends:
-    , directory        ^>=1.3.6.0
-    , filepath         ^>=1.4.2.1
-    , fmt
-    , mysql-haskell
-    , random           ^>=1.1
-    , safe-exceptions
-    , typed-process    ^>=0.2.6.0
-    , unix             ^>=2.7.2.2
-
-  hs-source-dirs:  temp-db
-
-executable beam-insert-row-returning-bench
-=======
 test-suite leniency
   import:         common-test
   type:           exitcode-stdio-1.0
@@ -259,66 +223,13 @@
 -- Benchmarks
 
 benchmark insert
->>>>>>> 29330dcf
   import:         common-bench
   type:           exitcode-stdio-1.0
   main-is:        Main.hs
   hs-source-dirs: bench/insert
 
-<<<<<<< HEAD
-  hs-source-dirs: bench bench/beam-insert-row-returning
-
-common common-test
-  import:        common-lang
-  ghc-options:   -O2 -threaded -with-rtsopts=-N
-  build-depends:
-    , beam-core
-    , beam-mysql
-    , hspec
-    , mysql-temp
-    , unordered-containers
-
-test-suite escaping-dsl
-  import:         common-test
-  build-depends:
-    , bytestring
-    , directory        ^>=1.3.6.0
-    , filepath         ^>=1.4.2.1
-    , fmt
-    , mysql-haskell
-    , random           ^>=1.1
-    , safe-exceptions
-    , text
-    , typed-process    ^>=0.2.6.0
-    , unix             ^>=2.7.2.2
-
-  type:           exitcode-stdio-1.0
-  main-is:        Main.hs
-  hs-source-dirs: test/escaping-dsl
-
-test-suite text-escaping
-  import:         common-test
-  type:           exitcode-stdio-1.0
-  main-is:        Main.hs
-  build-depends:  text
-  hs-source-dirs: test/text-escaping
-
-test-suite unicode
-  import:         common-test
-  type:           exitcode-stdio-1.0
-  main-is:        Main.hs
-  build-depends:
-    , io-streams
-    , mysql-haskell
-    , safe-exceptions
-    , text
-    , vector
-
-  hs-source-dirs: test/unicode
-=======
 benchmark select
   import:         common-bench
   type:           exitcode-stdio-1.0
   main-is:        Main.hs
-  hs-source-dirs: bench/select
->>>>>>> 29330dcf
+  hs-source-dirs: bench/select